#!/usr/bin/env pytho
# PySys System Test Framework, Copyright (C) 2006-2019 M.B. Grieve

# This library is free software; you can redistribute it and/or
# modify it under the terms of the GNU Lesser General Public
# License as published by the Free Software Foundation; either
# version 2.1 of the License, or (at your option) any later version.

# This library is distributed in the hope that it will be useful,
# but WITHOUT ANY WARRANTY; without even the implied warranty of
# MERCHANTABILITY or FITNESS FOR A PARTICULAR PURPOSE.  See the GNU
# Lesser General Public License for more details.

# You should have received a copy of the GNU Lesser General Public
# License along with this library; if not, write to the Free Software
# Foundation, Inc., 51 Franklin Street, Fifth Floor, Boston, MA 02110-1301 USA



from __future__ import print_function
import os.path, logging, xml.dom.minidom
import collections
import copy
import locale

from pysys.constants import *
from pysys.exceptions import UserError
from pysys.utils.fileutils import toLongPathSafe, fromLongPathSafe, pathexists
from pysys.utils.pycompat import PY2

log = logging.getLogger('pysys.xml.descriptor')

DTD='''
<!ELEMENT pysystest (description, classification?, skipped?, execution-order?, id-prefix?, data?, traceability?) > 
<!ELEMENT description (title, purpose) >
<!ELEMENT classification (groups?, modes?) >
<!ELEMENT data (class?, input?, output?, reference?) >
<!ELEMENT traceability (requirements) >
<!ELEMENT id-prefix (#PCDATA) >
<!ELEMENT title (#PCDATA) >
<!ELEMENT purpose (#PCDATA) >
<!ELEMENT groups (group)+ >
<!ELEMENT modes (mode)+ >
<!ELEMENT class EMPTY >
<!ELEMENT input EMPTY >
<!ELEMENT output EMPTY >
<!ELEMENT reference EMPTY >
<!ELEMENT requirements (requirement)+ >  
<!ELEMENT group (#PCDATA) >
<!ELEMENT mode (#PCDATA) >
<!ELEMENT requirement EMPTY >
<!ATTLIST pysystest type (auto | manual ) "auto" >
<!ATTLIST pysystest state (runnable | deprecated | skipped) "runnable" >
<!ATTLIST execution-order hint>
<!ATTLIST skipped reason >
<!ATTLIST class name CDATA #REQUIRED
                module CDATA #REQUIRED >
<!ATTLIST input path CDATA #REQUIRED >
<!ATTLIST output path CDATA #REQUIRED >
<!ATTLIST reference path CDATA #REQUIRED >
<!ATTLIST groups inherit (true | false) "true" >
<!ATTLIST modes inherit (true | false) "true" >
<!ATTLIST requirement id CDATA #REQUIRED >
'''


DESCRIPTOR_TEMPLATE ='''<?xml version="1.0" encoding="utf-8"?>
<pysystest type="%s">
  
  <description> 
    <title></title>    
    <purpose><![CDATA[
]]>
    </purpose>
  </description>
  
  <classification>
    <groups inherit="true">
      <group>%s</group>
    </groups>
    <modes inherit="true">
    </modes>
  </classification>

  <!-- <skipped reason=""/> -->

  <data>
    <class name="%s" module="%s"/>
  </data>
  
  <traceability>
    <requirements>
      <requirement id=""/>     
    </requirements>
  </traceability>
</pysystest>
''' 


class TestDescriptor(object):
	"""Contains descriptor metadata about an individual testcase. 
	
	Also used for descriptors specifying defaults for a directory subtree 
	containing a related set of testcases. 
	
	The L{DescriptorLoader} class is responsible for determining the available 
	descriptor instances. 
	
	@ivar file: The full path of the testcase descriptor file. 
	@ivar id: The testcase identifier, or the id prefix if this is a 
	directory config descriptor rather than a testcase descriptor. 
	Includes a mode suffix if this is a multi-mode test and 
	supportMultipleModesPerRun=True.
	@ivar idWithoutMode: The raw testcase identifier with no mode suffix. 
	@ivar type: The type of the testcase (automated or manual)
	@ivar state: The state of the testcase (runnable, deprecated or skipped)
	@ivar skippedReason: If set to a non-empty string, indicates that this 
	testcase is skipped and provides the reason. If this is set then the test 
	is skipped regardless of the value of `state`. 
	@ivar title: The one-line title summarizing this testcase
	@ivar purpose: A detailed description of the purpose of the testcase
	@ivar groups: A list of the user defined groups the testcase belongs to
	@ivar modes: A list of the user defined modes the testcase can be run in
	@ivar primaryMode: Specifies the primary mode for this test id (which may be None 
	if this test has no modes). Usually this is the first mode in the list. 
	@ivar mode: Specifies which of the possible modes this descriptor represents or None if the 
	the descriptor has no modes. This field is only present after the 
	raw descriptors have been expanded into multiple mode-specific 
	descriptors, and only if supportMultipleModesPerRun=True. 
	@ivar classname: The Python classname to be executed for this testcase
	@ivar module: The full path to the python module containing the testcase class
	@ivar input: The full path to the input directory of the testcase
	@ivar output: The full path to the output parent directory of the testcase
	@ivar reference: The full path to the reference directory of the testcase
	@ivar traceability: A list of the requirements covered by the testcase
	@ivar executionOrderHint: A float priority value used to determine the 
	order in which testcases will be run; higher values are executed before 
	low values. The default is 0.0. 
	@ivar isDirConfig: True if this is a directory configuration, or False if 
	it's a normal testcase. 

	@undocumented: _createDescriptorForMode
	"""

	def __init__(self, file, id, 
		type="auto", state="runnable", title=u'(no title)', purpose=u'', groups=[], modes=[], 
		classname=DEFAULT_TESTCLASS, module=DEFAULT_MODULE, 
		input=DEFAULT_INPUT, output=DEFAULT_OUTPUT, reference=DEFAULT_REFERENCE, 
		traceability=[], executionOrderHint=0.0, skippedReason=None, 
		isDirConfig=False):
		"""Create an instance of the class.
		
		After construction the self.mode attribute is not set until 
		later cloning and expansion of each container for the supported modes. 
		"""
		if skippedReason: state = 'skipped'
		if state=='skipped' and not skippedReason: skippedReason = '<unknown skipped reason>'
		self.isDirConfig = isDirConfig
		self.file = file
		self.id = id
		self.type = type
		self.state = state
		self.title = title
		self.purpose = purpose
		# copy groups/modes so we can safely mutate them later if desired
		self.groups = list(groups)
		self.modes = list(modes)
		self.classname = classname
		self.module = module
		
		# absolutize these paths if something relative was passed in
		self.input = input
		self.output = output
		self.reference = reference
		if file and not isDirConfig: 
			dirname = os.path.dirname(file)
			self.input = os.path.join(dirname, self.input)
			self.output = os.path.join(dirname, self.output)
			self.reference = os.path.join(dirname, self.reference)

		self.traceability = traceability
		self.executionOrderHint = executionOrderHint
		self.skippedReason = skippedReason
		
		self.primaryMode = None if not self.modes else self.modes[0]
		self.idWithoutMode = self.id
		
		# for internal use only (we cache this to speed up sorting based on path), 
		# and only for tests not dir configs; 
		# convert to lowercase to ensure a canonical sort order on case insensitive OSes; 
		# add id to be sure they're unique (e.g. including mode)
		if self.file: self._defaultSortKey = self.file.lower()+'/'+self.id
		
		# NB: self.mode is set after construction and 
		# cloning for each supported mode when supportMultipleModesPerRun=true
	
	def _createDescriptorForMode(self, mode):
		"""
		Internal API for creating a test descriptor for a specific mode of this test.
		
		"""
		assert mode, 'Mode must be specified'
		assert not hasattr(self, 'mode'), 'Cannot create a mode descriptor from a descriptor that already has its mode set'
		newdescr = copy.deepcopy(self)
		newdescr.mode = mode
		newdescr.id = self.id+'~'+mode
		newdescr._defaultSortKey = self._defaultSortKey+'~'+mode
		return newdescr
	
	def toDict(self):
		"""Converts this descriptor to an (ordered) dict suitable for serialization."""
		d = collections.OrderedDict()
		d['id'] = self.id
		d['xmlDescriptor'] = self.file
		d['type'] = self.type
		d['state'] = self.state
		d['skippedReason'] = self.skippedReason
		d['title'] = self.title
		d['purpose'] = self.purpose
		d['groups'] = self.groups
		d['modes'] = self.modes
		d['primaryMode'] = self.primaryMode
		if hasattr(self, 'mode'): d['mode'] = self.mode # only if supportMultipleModesPerRun=true
		d['requirements'] = self.traceability
		
		# this is always a list with at least one item, or more if there are multiple modes
		d['executionOrderHint'] = (self.executionOrderHintsByMode
			if hasattr(self, 'executionOrderHintsByMode') else [self.executionOrderHint])

		self.executionOrderHint
		d['classname'] = self.classname
		d['module'] = self.module
		d['input'] = self.input
		d['output'] = self.output
		d['reference'] = self.reference
		
		return d
		
	def __str__(self):
		"""Return an informal string representation of the xml descriptor container object
		
		@return: The string represention
		@rtype: string
		"""
		
		str=    "Test id:           %s\n" % self.id
		str=str+"Test type:         %s\n" % self.type
		str=str+"Test state:        %s\n" % self.state
		if self.skippedReason: str=str+"Test skip reason:  %s\n" % self.skippedReason
		str=str+"Test title:        %s\n" % self.title
		str=str+"Test purpose:      "
		purpose = self.purpose.split('\n') if self.purpose is not None else ['']
		for index in range(0, len(purpose)):
			if index == 0: str=str+"%s\n" % purpose[index]
			if index != 0: str=str+"                   %s\n" % purpose[index] 

		str=str+"Test order hint:   %s\n" % (
			u', '.join('%s'%hint for hint in self.executionOrderHintsByMode) # for multi-mode tests
			if hasattr(self, 'executionOrderHintsByMode') else self.executionOrderHint)	

		str=str+"Test groups:       %s\n" % (u', '.join((u"'%s'"%x if u' ' in x else x) for x in self.groups) or u'<none>')
		if getattr(self, 'mode',None): # multi mode per run
			str=str+"Test mode:         %s\n" % self.mode
		else: # print available modes instead
			str=str+"Test modes:        %s\n" % (u', '.join((u"'%s'"%x if u' ' in x else x) for x in self.modes) or u'<none>')
		str=str+"Test classname:    %s\n" % self.classname
		str=str+"Test module:       %s\n" % self.module
		str=str+"Test input:        %s\n" % self.input
		str=str+"Test output:       %s\n" % self.output
		str=str+"Test reference:    %s\n" % self.reference
		str=str+"Test traceability: %s\n" % (u', '.join((u"'%s'"%x if u' ' in x else x) for x in self.traceability) or u'<none>')
		str=str+""
		return str
	
	def __repr__(self): return str(self)

class XMLDescriptorCreator(object):
	'''Helper class to create a test descriptor template.'''
		
	def __init__(self, file, type="auto", group=DEFAULT_GROUP, testclass=DEFAULT_TESTCLASS, module=DEFAULT_MODULE):
		'''Class constructor.'''
		self.file=file
		self.type = type
		self.group = group
		self.testclass = testclass
		self.module = module
	
	def writeXML(self):
		'''Write a test descriptor template to file.'''
		fp = open(self.file, 'w')
		fp.writelines(DESCRIPTOR_TEMPLATE % (self.type, self.group, self.testclass, self.module))
		fp.close
		
XMLDescriptorContainer = TestDescriptor
""" XMLDescriptorContainer is an alias for the TestDescriptor class, which 
exists for compatibility reasons only. 
"""

class XMLDescriptorParser(object):
	'''Helper class to parse an XML test descriptor - either for a testcase, 
	or for defaults for a (sub-)directory of testcases.

	The class uses the minidom DOM (Document Object Model) non validating
	parser to provide accessor methods to return element attributes	and character
	data from the test descriptor file. The class is instantiated with the filename
	of the test descriptor. It is the responsibility of the user of the class to
	call the unlink() method of the class on completion in order to free the memory
	used in the parsing.
	
	'''

	def __init__(self, xmlfile, istest=True, parentDirDefaults=None):
		self.file = xmlfile
		self.dirname = os.path.dirname(xmlfile)
		self.istest = istest
		self.defaults = self.DEFAULT_DESCRIPTOR if parentDirDefaults is None else parentDirDefaults
		roottag = 'pysystest' if istest else 'pysysdirconfig'
		if not os.path.exists(xmlfile):
			raise UserError("Unable to find supplied descriptor \"%s\"" % xmlfile)
		
		try:
			self.doc = xml.dom.minidom.parse(xmlfile)
		except Exception as ex:
			raise UserError("Invalid XML in descriptor '%s': %s" % (xmlfile, ex))
		else:
			if self.doc.getElementsByTagName(roottag) == []:
				raise UserError("No <%s> element supplied in XML descriptor '%s'"%(roottag, xmlfile))
			else:
				self.root = self.doc.getElementsByTagName(roottag)[0]

	@staticmethod
	def parse(xmlfile, istest=True, parentDirDefaults=None):
		"""
		Parses the test/dir descriptor in the specified path and returns the 
		TestDescriptor object. 
		
		@param istest: True if this is a pysystest.xml file, false if it is 
		a descritor giving defaults for a directory of testcases.  
		@param parentDirDefaults: Optional TestDescriptor instance 
		specifying default values to be filtered in from the parent 
		directory.
		"""
		p = XMLDescriptorParser(xmlfile, istest=istest, parentDirDefaults=parentDirDefaults)
		try:
			return p.getContainer()
		finally:
			p.unlink()

	DEFAULT_DESCRIPTOR = TestDescriptor(
		file=None, id=u'', type="auto", state="runnable", 
		title='', purpose='', groups=[], modes=[], 
		classname=DEFAULT_TESTCLASS, module=DEFAULT_MODULE,
		input=DEFAULT_INPUT, output=DEFAULT_OUTPUT, reference=DEFAULT_REFERENCE, 
		traceability=[], executionOrderHint=0.0, skippedReason=None)
	"""
	A directory config descriptor instance of TestDescriptor holding 
	the default values to be used if there is no directory config descriptor. 
	"""


	def getContainer(self):
		'''Create and return an instance of TestDescriptor for the contents of the descriptor.'''
		
		for attrName, attrValue in self.root.attributes.items():
			if attrName not in ['state', 'type']:
				raise UserError('Unknown attribute "%s" in XML descriptor "%s"'%(attrName, self.file))
		
		# some elements that are mandatory for an individual test and not used for dir config
<<<<<<< HEAD
		return TestDescriptor(self.getFile(), self.getID(), self.getType(), self.getState(),
										self.getTitle() if self.istest else None, self.getPurpose() if self.istest else None,
=======
		return XMLDescriptorContainer(self.getFile(), self.getID(), self.getType(), self.getState(),
										self.getTitle() if self.istest else '', 
										self.getPurpose() if self.istest else '',
>>>>>>> acd4e20e
										self.getGroups(), self.getModes(),
										self.getClassDetails()[0],
										# don't absolutize for dir config descriptors, since we don't yet know the test's dirname
										os.path.join(self.dirname if self.istest else '', self.getClassDetails()[1]),
										os.path.join(self.dirname if self.istest else '', self.getTestInput()),
										os.path.join(self.dirname if self.istest else '', self.getTestOutput()),
										os.path.join(self.dirname if self.istest else '', self.getTestReference()),
										self.getRequirements(), 
										self.getExecutionOrderHint(), 
										skippedReason=self.getSkippedReason(), 
										isDirConfig=not self.istest)


	def unlink(self):
		'''Clean up the DOM on completion.'''
		if self.doc: self.doc.unlink()

	
	def getFile(self):
		'''Return the filename of the test descriptor.'''
		return self.file

	
	def getID(self):
		'''Return the id of the test, or for a pysysdirconfig, the id prefix.'''
		id = self.defaults.id
		for e in self.root.getElementsByTagName('id-prefix'):
			id = id+self.getText(e)
		
		for c in u'\\/:~#<>':
			# reserve a few characters that we might need for other purposes; _ and . can be used however
			if c in id:
				raise UserError('The <id-prefix> is not permitted to contain "%s"; error in "%s"'%(c, self.file))
		
		if self.istest: id = id+os.path.basename(self.dirname)
		
		return id


	def getType(self):
		'''Return the type attribute of the test element.'''
		type = self.root.getAttribute("type") or self.defaults.type
		if type not in ["auto", "manual"]:
			raise UserError("The type attribute of the test element should be \"auto\" or \"manual\" in \"%s\""%self.file)
		return type


	def getState(self):
		'''Return the state attribute of the test element.'''
		state = self.root.getAttribute("state")	 or self.defaults.state
		if state not in ["runnable", "deprecated", "skipped"]: 
			raise UserError("The state attribute of the test element should be \"runnable\", \"deprecated\" or \"skipped\" in \"%s\""%self.file)
		return state 

	def getSkippedReason(self):
		for e in self.root.getElementsByTagName('skipped'):
			r = (e.getAttribute('reason') or '').strip() 
			# make this mandatory, to encourage good practice
			if not r: raise UserError('Missing reason= attribute in <skipped> element of "%s"'%self.file)
			return r
		return self.defaults.skippedReason

	def getTitle(self):
		'''Return the test titlecharacter data of the description element.'''
		descriptionNodeList = self.root.getElementsByTagName('description')
		if descriptionNodeList == []:
			raise UserError("No <description> element supplied in XML descriptor \"%s\""%self.file)
		
		if descriptionNodeList[0].getElementsByTagName('title') == []:
			raise UserError("No <title> child element of <description> supplied in XML descriptor \"%s\""%self.file)
		else:
			try:
				title = descriptionNodeList[0].getElementsByTagName('title')[0]
				return title.childNodes[0].data.strip()
			except Exception:
				return self.defaults.title
				
				
	def getPurpose(self):
		'''Return the test purpose character data of the description element.'''
		descriptionNodeList = self.root.getElementsByTagName('description')
		if descriptionNodeList == []:
			raise UserError("No <description> element supplied in XML descriptor \"%s\""%self.file)
		
		if descriptionNodeList[0].getElementsByTagName('purpose') == []:
			raise UserError("No <purpose> child element of <description> supplied in XML descriptor \"%s\""%self.file)
		else:
			try:
				purpose = descriptionNodeList[0].getElementsByTagName('purpose')[0]
				return purpose.childNodes[0].data.strip()
			except Exception:
				return self.defaults.purpose
			
				
	def getGroups(self):
		'''Return a list of the group names, contained in the character data of the group elements.'''
		classificationNodeList = self.root.getElementsByTagName('classification')
		groupList = []
		try:
			groups = classificationNodeList[0].getElementsByTagName('groups')[0]
			for node in groups.getElementsByTagName('group'):
				if self.getText(node): groupList.append(self.getText(node))

			if (groups.getAttribute('inherit') or 'true').lower()!='true':
				return groupList
		except Exception:
			pass
			
		groupList = [x for x in self.defaults.groups if x not in groupList]+groupList
		return groupList
	
				
	def getModes(self):
		'''Return a list of the mode names, contained in the character data of the mode elements.'''
		classificationNodeList = self.root.getElementsByTagName('classification')
		
		modeList = []
		try:
			modes = classificationNodeList[0].getElementsByTagName('modes')[0]
			for node in modes.getElementsByTagName('mode'):
				if self.getText(node): modeList.append(self.getText(node))

			if (modes.getAttribute('inherit') or 'true').lower()!='true':
				return modeList

		except Exception:
			pass
		modeList = [x for x in self.defaults.modes if x not in modeList]+modeList
		return modeList

				
	def getClassDetails(self):
		'''Return the test class attributes (name, module, searchpath), contained in the class element.'''
		try:
			dataNodeList = self.root.getElementsByTagName('data')
			el = dataNodeList[0].getElementsByTagName('class')[0]
			return [el.getAttribute('name'), el.getAttribute('module')]
		except Exception:
			return [self.defaults.classname, self.defaults.module]

	def getExecutionOrderHint(self):
		r = None
		for e in self.root.getElementsByTagName('execution-order'):
			r = e.getAttribute('hint')
			if r:
				try:
					r = float(r)
				except Exception:
					raise UserError('Invalid float value specified for execution-order hint in "%s"'%self.file)
		if r is None or r == '': 
			return self.defaults.executionOrderHint
		else:
			return r
			
	def getTestInput(self):
		'''Return the test input path, contained in the input element.'''
		try:
			dataNodeList = self.root.getElementsByTagName('data')
			input = dataNodeList[0].getElementsByTagName('input')[0]
			return input.getAttribute('path')
		except Exception:
			return self.defaults.input

			
	def getTestOutput(self):
		'''Return the test output path, contained in the output element.'''
		try:
			dataNodeList = self.root.getElementsByTagName('data')
			output = dataNodeList[0].getElementsByTagName('output')[0]
			return output.getAttribute('path')
		except Exception:
			return self.defaults.output


	def getTestReference(self):
		'''Return the test reference path, contained in the reference element.'''
		try:
			dataNodeList = self.root.getElementsByTagName('data')
			ref = dataNodeList[0].getElementsByTagName('reference')[0]
			return ref.getAttribute('path')
		except Exception:
			return self.defaults.reference


	def getRequirements(self):
		'''Return a list of the requirement ids, contained in the character data of the requirement elements.'''
		reqList = []			
		try:
			traceabilityNodeList = self.root.getElementsByTagName('traceability')
			requirements = traceabilityNodeList[0].getElementsByTagName('requirements')[0]
			for node in requirements.getElementsByTagName('requirement'):
				if node.getAttribute('id'): reqList.append(node.getAttribute('id'))
		except Exception:
			pass
		reqList = [x for x in self.defaults.traceability if x not in reqList]+reqList
		return reqList

	@staticmethod
	def getText(element):
		"""Utility method that reads text from the specified element and 
		strips leading/trailing whitespace from it. Returns an empty string if none. """
		t = u''
		if not element: return t
		for n in element.childNodes:
			if (n.nodeType == element.TEXT_NODE) and n.data:
				t += n.data
		return t.strip()


class DescriptorLoader(object):
	"""
	This class is responsible for locating and loading all available testcase 
	descriptors. 
	
	A custom DescriptorLoader subclass can be provided to provide more dynamic 
	behaviour, typically by overriding L{loadDescriptors} and modifying the 
	returned list of descriptors. 
	
	You could use this approach to add additional descriptor instances 
	to represent non-PySys testcases found under the search directory. 
	
	Another key use case would be dynamically adding or changing descriptor 
	settings such as the list of modes for each testcase or the 
	executionOrderHint, perhaps based on a per-group basis. For example, 
	you could modify descriptors in the "database-tests" group to have a 
	dynamically generated list of modes identifying the possible database 
	servers supported without having to hardcode that list into any descriptor 
	files on disk, and allowing for different database modes on different 
	platforms. 

	@ivar project: The L{Project} instance. 
	"""
	def __init__(self, project, **kwargs): 
		assert project, 'project must be specified'
		self.project = project
		
	def loadDescriptors(self, dir, **kwargs):
		"""Find all descriptors located under the specified directory, and 
		return them as a list.
		
		Subclasses may change the returned descriptors and/or add additional 
		instances of their own to the list after calling the super implementation::
		
		  descriptors = super(CustomDescriptorLoader, self).loadDescriptors(dir, **kwargs)
		  ...
		  return descriptors
		
		@param dir: The parent directory to search for runnable tests. 
		
		@return: List of L{pysys.xml.descriptor.TestDescriptor} objects 
		which could be selected for execution. 
		
		If a test can be run in multiple modes there must be a single descriptor 
		for it in the list returned from this method. Each multi-mode 
		descriptor is later expanded out into separate mode-specific 
		descriptors (at the same time as descriptor filtering based on 
		command line arguments, and addition of project-level 
		execution-order), before the final list is sorted and passed to 
		L{pysys.baserunner.BaseRunner}. 
		
		The order of the returned list is random, so the caller is responsible 
		for sorting this list to ensure deterministic behaviour. 
		
		@rtype: list
		@raises UserError: Raised if no testcases can be found.
		
		"""
		assert not kwargs, 'reserved for future use: %s'%kwargs.keys()
		assert self.project, 'project must be specified'
		assert dir, 'dir must be specified'
		assert os.path.isabs(dir), 'dir must be an absolute path: %s'%dir
		
		project = self.project
		
		descriptors = []
		ignoreSet = set(OSWALK_IGNORES)
		descriptorSet =set(DEFAULT_DESCRIPTOR)
		
		projectfound = project.projectFile != None
		log = logging.getLogger('pysys.launcher')

		# although it's highly unlikely, if any test paths did slip outside the Windows 256 char limit, 
		# it would be very dangerous to skip them (which is what os.walk does unless passed a \\?\ path). 
		i18n_reencode = locale.getpreferredencoding() if PY2 and isinstance(dir, str) else None
		assert os.path.exists(toLongPathSafe(dir)), dir

		DIR_CONFIG_DESCRIPTOR = 'pysysdirconfig.xml'
		if project.projectFile and os.path.normpath(dir).startswith(os.path.normpath(os.path.dirname(project.projectFile))):
			# find directory config descriptors between the project root and the testcase 
			# dirs. We deliberately use project dir not current working dir since 
			# we don't want descriptors to be loaded differently depending on where the 
			# tests are run from (i.e. should be independent of cwd). 
			dirconfigs = {}
			projectroot = os.path.dirname(project.projectFile).replace('\\','/').split('/')
		else:
			dirconfigs = None
			log.debug('Project file does not exist under "%s" so processing of %s files is disabled', dir, DIR_CONFIG_DESCRIPTOR)

		def getParentDirConfig(testdir):
			if dirconfigs is None: return None
			testdir = testdir.replace('\\','/').split('/')
			currentconfig = None
			for i in range(len(projectroot), len(testdir)):
				currentdir = '/'.join(testdir[:i])
				if currentdir in dirconfigs:
					currentconfig = dirconfigs[currentdir]
				else:
					if pathexists(currentdir+'/'+DIR_CONFIG_DESCRIPTOR):
						currentconfig = XMLDescriptorParser.parse(currentdir+'/'+DIR_CONFIG_DESCRIPTOR, istest=False, parentDirDefaults=currentconfig)
						log.debug('Loaded directory configuration descriptor from %s: \n%s', currentdir, currentconfig)
					dirconfigs[currentdir] = currentconfig
			return currentconfig

		for root, dirs, files in os.walk(toLongPathSafe(dir)):
			parentconfig = getParentDirConfig(fromLongPathSafe(root))

			# allow subclasses to modify descriptors list and/or avoid processing 
			# subdirectories
			if self._handleSubDirectory(root, dirs, files, descriptors, parentDirDefaults=parentconfig):
				del dirs[:]
				continue
		
			intersection = descriptorSet & set(files)
			if intersection: 
				descriptorfile = fromLongPathSafe(os.path.join(root, intersection.pop()))
				# PY2 gets messed up if we start passing unicode rather than byte str objects here, 
				# as it proliferates to all strings in each test
				if i18n_reencode is not None: descriptorfile = descriptorfile.encode(i18n_reencode) 

				try:
					parsed = self._parseTestDescriptor(project, descriptorfile, parentDirDefaults=parentconfig)
					if parsed:
						descriptors.append(parsed)
				except UserError:
					raise # no stack trace needed, will already include descriptorfile name
				except Exception as e:
					log.info('Failed to read descriptor: ', exc_info=True)
					raise Exception("Error reading descriptor file '%s': %s - %s" % (descriptorfile, e.__class__.__name__, e))

				# if this is a test dir, it never makes sense to look at sub directories
				del dirs[:]
				continue
			
			thisignoreset = ignoreSet # sub-directories to be ignored
			
			for ignorefile in ['.pysysignore', 'pysysignore']:
				for d in dirs:
					if pathexists(os.path.join(root, d, ignorefile)):
						thisignoreset = set(thisignoreset) # copy on write (this is a rare operation)
						thisignoreset.add(d)
						log.debug('Skipping directory %s due to ignore file %s', root+os.sep+ignorefile)
			
			for ignore in (thisignoreset & set(dirs)): dirs.remove(ignore)
			if not projectfound:
				for p in DEFAULT_PROJECTFILE:
					if p in files:
						projectfound = True
						sys.stderr.write('WARNING: PySys project file was not found in directory the script was run from but does exist at "%s" (consider running pysys from that directory instead)\n'%os.path.join(root, p))
				
		return descriptors

	def _handleSubDirectory(self, dir, subdirs, files, descriptors, parentDirDefaults, **kwargs):
		"""Overrides the handling of each sub-directory found while walking 
		the directory tree during L{loadDescriptors}. 
		
		Can be used to add test descriptors, and/or add custom logic for 
		preventing PySys searching a particular part of the directory tree 
		perhaps based on the presence of specific files or subdirectories 
		within it. 

		This method is called before directories containing pysysignore 
		files are stripped out. 
		
		@param dir: The full path of the directory to be processed.
		On Windows, this will be a long-path safe unicode string. 
		@param subdirs: a list of the subdirectories under dir, which 
		can be used to detect what kind of directory this is. 
		@param files: a list of the files under dir, which 
		can be used to detect what kind of directory this is. 
		@param descriptors: A list of L{TestDescriptor} items which this method 
		can add to if desired. 
		@param parentDirDefaults: A L{TestDescriptor} containing defaults 
		from the parent directory, or None if there are none. Test loaders may 
		optionally merge some of this information with test-specific 
		information when creating test descriptors. 
		@param kwargs: Reserved for future use. Pass this to the base class 
		implementation when calling it. 
		@return: If True, this part of the directory tree has been fully 
		handled and PySys will not search under it any more. False to allow 
		normal PySys handling of the directory to proceed. 
		"""
		assert not kwargs, 'reserved for future use: %s'%kwargs.keys()
		return False

	def _parseTestDescriptor(self, project, descriptorfile, parentDirDefaults=None, **kwargs):
		""" Parses a single XML descriptor file for a testcase and returns the result. 
		
		@param project: The L{Project} instance associated with these descriptors. 
		@param descriptorfile: The absolute path of the descriptor file. 
		@param parentDirDefaults: A L{TestDescriptor} instance containing 
		defaults to inherit from the parent directory, or None if none was found. 
		@return: The L{TestDescriptor} instance, or None if none should be 
		added for this descriptor file. Note that subclasses may modify the 
		contents of the returned instance. 
		@raises UserError: If the descriptor is invalid and an error should be 
		displayed to the user without any Python stacktrace. 
		The exception message must contain the path of the descriptorfile.
		"""
		assert not kwargs, 'reserved for future use: %s'%kwargs.keys()
		return XMLDescriptorParser.parse(descriptorfile, parentDirDefaults=parentDirDefaults)

if __name__ == "__main__":  # pragma: no cover (undocumented, little used executable entry point)

	if ( len(sys.argv) < 2 ) or ( sys.argv[1] not in ("create", "parse", "validate") ):
		print("Usage: %s (create | parse ) filename" % os.path.basename(sys.argv[0]))
		sys.exit()
	
	if sys.argv[1] == "parse":
		parser = XMLDescriptorParser(sys.argv[2])
		print(parser.getContainer())
		parser.unlink()

	elif sys.argv[1] == "create":
		creator = XMLDescriptorCreator(sys.argv[2])
		creator.writeXML()
		
	elif sys.argv[1] == "validate":
		from xml.parsers.xmlproc.xmlval import XMLValidator
		XMLValidator().parse_resource(sys.argv[2])
		<|MERGE_RESOLUTION|>--- conflicted
+++ resolved
@@ -366,14 +366,8 @@
 				raise UserError('Unknown attribute "%s" in XML descriptor "%s"'%(attrName, self.file))
 		
 		# some elements that are mandatory for an individual test and not used for dir config
-<<<<<<< HEAD
 		return TestDescriptor(self.getFile(), self.getID(), self.getType(), self.getState(),
-										self.getTitle() if self.istest else None, self.getPurpose() if self.istest else None,
-=======
-		return XMLDescriptorContainer(self.getFile(), self.getID(), self.getType(), self.getState(),
-										self.getTitle() if self.istest else '', 
-										self.getPurpose() if self.istest else '',
->>>>>>> acd4e20e
+										self.getTitle() if self.istest else '', self.getPurpose() if self.istest else '',
 										self.getGroups(), self.getModes(),
 										self.getClassDetails()[0],
 										# don't absolutize for dir config descriptors, since we don't yet know the test's dirname
